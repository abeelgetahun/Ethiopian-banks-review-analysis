--- conflicted
+++ resolved
@@ -161,7 +161,6 @@
 The app loads `data/task2/final_results.csv` if present, otherwise falls back to `data/processed/bank_reviews_processed.csv`.
 
 ## Notes
-<<<<<<< HEAD
 - Transformer models are optional and imported lazily; robust fallbacks ensure the pipeline runs without them.
 - NLTK and spaCy resources are fetched on-demand with graceful fallbacks in constrained environments.
 
@@ -169,9 +168,6 @@
 
 - Linting (ruff), formatting (black), typing (mypy) configured via `pyproject.toml`.
 - GitHub Actions CI runs lint, type check, and tests on pushes and PRs.
-=======
-- Transformer models are optional and imported lazily to avoid heavy installs in constrained environments; VADER/TextBlob fallback ensures the pipeline still runs.
-- NLTK resources are auto-downloaded in CI.
 
 Contributions, suggestions, and feature requests are welcome! Please open an issue or submit a pull request.
 
@@ -183,6 +179,4 @@
 
 ---
 
-> **Developed by [abeelgetahun](https://github.com/abeelgetahun)**
- 
->>>>>>> dc040969
+> **Developed by [abeelgetahun](https://github.com/abeelgetahun)**